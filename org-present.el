;;; org-present.el --- Minimalist presentation minor-mode for Emacs org-mode.
;;
;; Copyright (C) 2012 by Ric Lister
;;
;; Author: Ric Lister
;; Package-Requires: ((org "7"))
;; URL: https://github.com/rlister/org-present
;;
;; This file is not part of GNU Emacs.
;;
;; This program is free software; you can redistribute it and/or
;; modify it under the terms of the GNU General Public License as
;; published by the Free Software Foundation; either version 2 of the
;; License, or any later version.
;;
;; This program is distributed in the hope that it will be useful, but
;; WITHOUT ANY WARRANTY; without even the implied warranty of
;; MERCHANTABILITY or FITNESS FOR A PARTICULAR PURPOSE.  See the GNU
;; General Public License for more details.
;;
;; You should have received a copy of the GNU General Public License
;; along with GNU Emacs; if not, write to the Free Software
;; Foundation, Inc., 59 Temple Place - Suite 330, Boston, MA
;; 02111-1307, USA.
;;
;;; Commentary:
;;
;; This is meant to be an extremely minimalist presentation tool for
;; Emacs org-mode.
;;
;; Usage:
;;
;; Add the following to your emacs config:
;;
;;   (add-to-list 'load-path "~/path/to/org-present")
;;   (autoload 'org-present "org-present" nil t)
;;
;;   (add-hook 'org-present-mode-hook
;;             (lambda ()
;;               (org-present-big)
;;               (org-display-inline-images)))
;;
;;   (add-hook 'org-present-mode-quit-hook
;;             (lambda ()
;;               (org-present-small)
;;               (org-remove-inline-images)))
;;
;; Open an org-mode file with each slide under a top-level heading.
;; Start org-present with org-present-mode, left and right keys will move forward
;; and backward through slides. C-c C-q will quit org-present.
;;
;; This works well with hide-mode-line (http://webonastick.com/emacs-lisp/hide-mode-line.el),
;; which hides the mode-line when only one frame and buffer are open.
;;
;; If you're on a Mac you might also want to look at the fullscreen patch here:
;; http://cloud.github.com/downloads/typester/emacs/feature-fullscreen.patch

(defvar org-present-mode-keymap (make-keymap) "org-present-mode keymap.")

;; left and right page keys
(define-key org-present-mode-keymap [right]         'org-present-next)
(define-key org-present-mode-keymap [left]          'org-present-prev)
(define-key org-present-mode-keymap (kbd "C-c C-=") 'org-present-big)
(define-key org-present-mode-keymap (kbd "C-c C--") 'org-present-small)
(define-key org-present-mode-keymap (kbd "C-c C-q") 'org-present-quit)
(define-key org-present-mode-keymap (kbd "C-c C-r") 'org-present-read-only)
(define-key org-present-mode-keymap (kbd "C-c C-w") 'org-present-read-write)
(define-key org-present-mode-keymap (kbd "C-c <")   'org-present-beginning)
(define-key org-present-mode-keymap (kbd "C-c >")   'org-present-end)

;; how much to scale up font size
(defvar org-present-text-scale 5)
(defvar org-present-cursor-cache (or cursor-type nil)
  "Holds the user set value of cursor for `org-present-read-only'")
(defvar org-present-overlays-list nil)

(define-minor-mode org-present-mode
  "Minimalist presentation minor mode for org-mode."
  :init-value nil
  :lighter " OP"
  :keymap org-present-mode-keymap)

(make-variable-buffer-local 'org-present-mode)

(defun org-present-top ()
  "Jump to current top-level heading, should be safe outside a heading."
  (unless (org-at-heading-p) (outline-previous-heading))
  (let ((level (org-current-level)))
    (when (and level (> level 1))
      (outline-up-heading (- level 1) t))))

(defun org-present-next ()
  "Jump to next top-level heading."
  (interactive)
  (widen)
  (if (org-current-level) ;inside any heading
      (progn
        (org-present-top)
        (or
         (org-get-next-sibling) ;next top-level heading
         (org-present-top)))    ;if that was last, go back to top before narrow
    ;; else handle title page before first heading
    (outline-next-heading))
  (org-present-narrow)
  (org-present-run-after-navigate-functions))

(defun org-present-prev ()
  "Jump to previous top-level heading."
  (interactive)
  (if (org-current-level)
      (progn
        (widen)
        (org-present-top)
        (org-get-last-sibling)))
  (org-present-narrow)
  (org-present-run-after-navigate-functions))

(defun org-present-narrow ()
  "Show just current page; in a heading we narrow, else show title page (before first heading)."
  (if (org-current-level)
      (progn
        (org-narrow-to-subtree)
        (show-all))
    ;; else narrow to area before first heading
    (outline-next-heading)
    (narrow-to-region (point-min) (point))
    (goto-char (point-min))))

(defun org-present-beginning ()
  "Jump to first slide of presentation."
  (interactive)
  (widen)
  (beginning-of-buffer)
  (org-present-narrow)
  (org-present-run-after-navigate-functions))

(defun org-present-end ()
  "Jump to last slide of presentation."
  (interactive)
  (widen)
  (end-of-buffer)
  (org-present-top)
  (org-present-narrow)
  (org-present-run-after-navigate-functions))

(defun org-present-big ()
  "Make font size larger."
  (interactive)
  (text-scale-increase 0)
  (text-scale-increase org-present-text-scale)) ;MAKE THIS BUFFER-LOCAL

(defun org-present-small ()
  "Change font size back to original."
  (interactive)
  (text-scale-increase 0))

(defun org-present-add-overlay (beginning end)
  "Create a single overlay over given region and remember it."
  (let ((overlay (make-overlay beginning end)))
    (push overlay org-present-overlays-list)
    (overlay-put overlay 'invisible 'org-present)))

(defun org-present-show-option (string)
  "Returns non-nil if string is an org-mode exporter option whose value we want to show."
  (save-match-data
    (string-match
     (regexp-opt '("title:" "author:" "date:" "email:"))
     string)))

(defun org-present-add-overlays ()
  "Add overlays for this mode."
  (add-to-invisibility-spec '(org-present))
  (save-excursion
    ;; hide org-mode options starting with #+
    (goto-char (point-min))
    (while (re-search-forward "^[[:space:]]*\\(#\\+\\)\\([^[:space:]]+\\).*" nil t)
      (let ((end (if (org-present-show-option (match-string 2)) 2 0)))
        (org-present-add-overlay (match-beginning 1) (match-end end))))
    ;; hide stars in headings
    (goto-char (point-min))
    (while (re-search-forward "^\\(*+\\)" nil t)
      (org-present-add-overlay (match-beginning 1) (match-end 1)))
<<<<<<< HEAD
    ;; hide emphasis markers if not already hidden by org
    (if org-hide-emphasis-markers nil
      ;; TODO https://github.com/rlister/org-present/issues/12
      ;; It would be better to reuse org's own facility for this, if possible.
      (goto-char (point-min))
      (while (re-search-forward org-emph-re nil t)
        (org-present-add-overlay (match-beginning 2) (1+ (match-beginning 2)))
        (org-present-add-overlay (1- (match-end 2)) (match-end 2))))))
=======
    ;; hide emphasis markers
    (goto-char (point-min))
    (while (re-search-forward org-emph-re nil t)
      (org-present-add-overlay (match-beginning 2) (1+ (match-beginning 2)))
      (org-present-add-overlay (1- (match-end 2)) (match-end 2)))
    ;; hide verbatim markers
    (goto-char (point-min))
    (while (re-search-forward org-verbatim-re nil t)
      (org-present-add-overlay (match-beginning 2) (1+ (match-beginning 2)))
      (org-present-add-overlay (1- (match-end 2)) (match-end 2)))))
>>>>>>> 00679dc2

(defun org-present-rm-overlays ()
  "Remove overlays for this mode."
  (mapc 'delete-overlay org-present-overlays-list)
  (remove-from-invisibility-spec '(org-present)))

(defun org-present-read-only ()
  "Make buffer read-only."
  (interactive)
  (setq buffer-read-only t)
  (setq org-present-cursor-cache cursor-type
        cursor-type nil)
  (define-key org-present-mode-keymap (kbd "SPC") 'org-present-next))

(defun org-present-read-write ()
  "Make buffer read-only."
  (interactive)
  (setq buffer-read-only nil)
  (setq cursor-type org-present-cursor-cache)
  (define-key org-present-mode-keymap (kbd "SPC") 'self-insert-command))

(defun org-present-hide-cursor ()
  "Hide the cursor for current window."
  (interactive)
  (internal-show-cursor (selected-window) nil))

(defun org-present-show-cursor ()
  "Show the cursor for current window."
  (interactive)
  (internal-show-cursor (selected-window) t))

;;;###autoload
(defun org-present ()
  "init."
  (interactive)
  (setq org-present-mode t)
  (org-present-add-overlays)
  (org-present-narrow)
  (run-hooks 'org-present-mode-hook)
  (org-present-run-after-navigate-functions))

(defun org-present-quit ()
  "Quit the minor-mode."
  (interactive)
  (org-present-small)
  (org-present-rm-overlays)
  (widen)
  ;; Exit from read-only mode before exiting the minor mode
  (when buffer-read-only
    (org-present-read-write))
  (run-hooks 'org-present-mode-quit-hook)
  (setq org-present-mode nil))

(defvar org-present-after-navigate-functions nil
  "Abnormal hook run after org-present navigates to a new heading.")

;; courtesy Xah Lee ( http://ergoemacs.org/emacs/modernization_elisp_lib_problem.html )
(defun org-present-trim-string (string)
  "Remove whitespace (space, tab, emacs newline (LF, ASCII 10)) in beginning and ending of STRING."
  (replace-regexp-in-string
   "\\`[ \t\n]*" ""
   (replace-regexp-in-string "[ \t\n]*\\'" "" string)))

(defun org-present-run-after-navigate-functions ()
  "Run org-present-after-navigate hook, passing the name of the presentation buffer and the current heading."
  (let* ((title-text (thing-at-point 'line))
         (safe-title-text (replace-regexp-in-string "^[ \*]" "" title-text))
         (current-heading (org-present-trim-string safe-title-text)))
    (run-hook-with-args 'org-present-after-navigate-functions (buffer-name) current-heading)))

(provide 'org-present)
;;; org-present.el ends here<|MERGE_RESOLUTION|>--- conflicted
+++ resolved
@@ -180,27 +180,22 @@
     (goto-char (point-min))
     (while (re-search-forward "^\\(*+\\)" nil t)
       (org-present-add-overlay (match-beginning 1) (match-end 1)))
-<<<<<<< HEAD
-    ;; hide emphasis markers if not already hidden by org
+    ;; hide emphasis/verbatim markers if not already hidden by org
     (if org-hide-emphasis-markers nil
       ;; TODO https://github.com/rlister/org-present/issues/12
       ;; It would be better to reuse org's own facility for this, if possible.
-      (goto-char (point-min))
-      (while (re-search-forward org-emph-re nil t)
-        (org-present-add-overlay (match-beginning 2) (1+ (match-beginning 2)))
-        (org-present-add-overlay (1- (match-end 2)) (match-end 2))))))
-=======
-    ;; hide emphasis markers
-    (goto-char (point-min))
-    (while (re-search-forward org-emph-re nil t)
-      (org-present-add-overlay (match-beginning 2) (1+ (match-beginning 2)))
-      (org-present-add-overlay (1- (match-end 2)) (match-end 2)))
-    ;; hide verbatim markers
-    (goto-char (point-min))
-    (while (re-search-forward org-verbatim-re nil t)
-      (org-present-add-overlay (match-beginning 2) (1+ (match-beginning 2)))
-      (org-present-add-overlay (1- (match-end 2)) (match-end 2)))))
->>>>>>> 00679dc2
+      ;; However it is not obvious how to do this.
+      (progn
+        ;; hide emphasis markers
+        (goto-char (point-min))
+        (while (re-search-forward org-emph-re nil t)
+          (org-present-add-overlay (match-beginning 2) (1+ (match-beginning 2)))
+          (org-present-add-overlay (1- (match-end 2)) (match-end 2)))
+        ;; hide verbatim markers
+        (goto-char (point-min))
+        (while (re-search-forward org-verbatim-re nil t)
+          (org-present-add-overlay (match-beginning 2) (1+ (match-beginning 2)))
+          (org-present-add-overlay (1- (match-end 2)) (match-end 2)))))))
 
 (defun org-present-rm-overlays ()
   "Remove overlays for this mode."
